name: CI

on:
  push:
    branches: [main]
  pull_request:
    branches: [main]

<<<<<<< HEAD
# Prevent duplicate parallel runs for same branch/PR (e.g. when pushing multiple commits in succession to a PR)
# or when a PR is opened while a push to the same branch is being processed.
# Cancels any in-progress runs for the same branch/PR when a new run is triggered.
# See https://docs.github.com/en/actions/using-workflows/workflow-syntax-for-github-actions#concurrency
concurrency:
  group: ${{ github.workflow }}-${{ github.ref }}
  cancel-in-progress: true
=======
# Prevent duplicate parallel runs for same branch/PR; let all jobs complete
concurrency:
  group: ci-${{ github.workflow }}-${{ github.event.pull_request.number || github.ref }}
  cancel-in-progress: false
>>>>>>> 6029c051

jobs:
  test:
    name: Tests (Python ${{ matrix.python-version }})
    runs-on: ubuntu-latest
    permissions:
      contents: write
    strategy:
      matrix:
        python-version: ["3.11", "3.12"]
    steps:
      - uses: actions/checkout@v4
      - name: Set up Python ${{ matrix.python-version }}
        uses: actions/setup-python@v5
        with:
          python-version: ${{ matrix.python-version }}
      - name: Install uv
        uses: astral-sh/setup-uv@v3
      - name: Sync dependencies (dev + extras)
        run: |
          uv sync --all-extras --dev
      - name: Lint
        run: |
          uv run ruff format --check stac_mcp/ tests/ examples/
          uv run ruff check stac_mcp/ tests/ examples/
      - name: Build (hatchling via uv) to validate packaging
        run: |
          uv build
      - name: Tests + coverage
        run: |
          uv run coverage run -m pytest -q
          uv run coverage xml
          uv run python scripts/generate_coverage_badge.py coverage.xml coverage-badge.svg
          uv run coverage report
      - name: Upload artifacts
        uses: actions/upload-artifact@v4
        with:
          name: coverage-artifacts-${{ matrix.python-version }}
          path: |
            coverage.xml
            coverage-badge.svg
      - name: Commit badge (main only)
        if: github.ref == 'refs/heads/main' && matrix.python-version == '3.12'
        run: |
          if git diff --quiet coverage-badge.svg 2>/dev/null; then
            echo 'No badge changes'
          else
            git config user.name 'github-actions'
            git config user.email 'actions@github.com'
            git add coverage-badge.svg
            git commit -m 'chore(ci): update coverage badge'
            git push
          fi

  codeql:
    name: CodeQL Analysis
    runs-on: ubuntu-latest
    permissions:
      actions: read
      contents: read
      security-events: write
    strategy:
      fail-fast: false
      matrix:
        language: ["python"]
    steps:
      - name: Checkout repository
        uses: actions/checkout@v4
      - name: Set up Python 3.12
        uses: actions/setup-python@v5
        with:
          python-version: "3.12"
      - name: Initialize CodeQL
        uses: github/codeql-action/init@v3
        with:
          languages: ${{ matrix.language }}
      - name: Install uv
        uses: astral-sh/setup-uv@v3
      - name: Install dependencies (runtime only)
        run: |
          uv sync
      - name: Perform CodeQL Analysis
        uses: github/codeql-action/analyze@v3<|MERGE_RESOLUTION|>--- conflicted
+++ resolved
@@ -6,7 +6,6 @@
   pull_request:
     branches: [main]
 
-<<<<<<< HEAD
 # Prevent duplicate parallel runs for same branch/PR (e.g. when pushing multiple commits in succession to a PR)
 # or when a PR is opened while a push to the same branch is being processed.
 # Cancels any in-progress runs for the same branch/PR when a new run is triggered.
@@ -14,12 +13,6 @@
 concurrency:
   group: ${{ github.workflow }}-${{ github.ref }}
   cancel-in-progress: true
-=======
-# Prevent duplicate parallel runs for same branch/PR; let all jobs complete
-concurrency:
-  group: ci-${{ github.workflow }}-${{ github.event.pull_request.number || github.ref }}
-  cancel-in-progress: false
->>>>>>> 6029c051
 
 jobs:
   test:
