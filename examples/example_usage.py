#!/usr/bin/env python3
"""
Example usage of STAC MCP Server.

This script demonstrates how to use the STAC MCP Server tools
to search for and access geospatial data from STAC catalogs.
"""

import asyncio
import json
<<<<<<< HEAD
from typing import Dict, Any
from mcp.types import CallToolRequest, CallToolRequestParams, CallToolResult
=======
from typing import Any, Dict

from mcp.types import CallToolRequest, CallToolResult

>>>>>>> b527f469
from stac_mcp.server import handle_call_tool, handle_list_tools


async def call_tool(name: str, arguments: Dict[str, Any]) -> CallToolResult:
    """Helper function to call a tool."""
    request = CallToolRequest(
<<<<<<< HEAD
        params=CallToolRequestParams(
            name=name,
            arguments=arguments
        )
=======
        params=CallToolRequest.Params(name=name, arguments=arguments),
>>>>>>> b527f469
    )
    return await handle_call_tool(request)


async def demonstrate_stac_usage():
    """Demonstrate STAC MCP Server usage."""
    print("🚀 STAC MCP Server Demonstration")
    print("=" * 50)

    # List available tools
    print("\n1. Listing available tools:")
    tools = await handle_list_tools()
    for tool in tools:
        print(f"   - {tool.name}: {tool.description}")

    # Try to search collections (will fail without network, but shows the interface)
    print("\n2. Attempting to search collections:")
    try:
        result = await call_tool("search_collections", {"limit": 5})
        if result.isError:
            print(
                f"   ❌ Error (expected in this environment): {result.content[0].text[:100]}...",
            )
        else:
            print("   ✅ Success:")
            print(f"   {result.content[0].text[:200]}...")
    except Exception as e:
        print(f"   ❌ Exception (expected in this environment): {str(e)[:100]}...")

    # Show what a successful search would look like with a custom catalog
    print("\n3. Example with custom catalog URL:")
    try:
        result = await call_tool(
            "search_collections",
            {"catalog_url": "https://example.com/stac/v1", "limit": 3},
        )
        if result.isError:
            print(f"   ❌ Error (expected): {result.content[0].text[:100]}...")
        else:
            print("   ✅ Success (unexpected in this environment)")
    except Exception as e:
        print(f"   ❌ Exception (expected): {str(e)[:100]}...")

    # Show search_items interface
    print("\n4. Example search_items call structure:")
    search_params = {
        "collections": ["landsat-c2l2-sr"],
        "bbox": [-122.5, 37.7, -122.3, 37.8],  # San Francisco area
        "datetime": "2023-01-01/2023-12-31",
        "limit": 10,
    }
    print(f"   Parameters: {json.dumps(search_params, indent=2)}")

    # Show get_collection interface
    print("\n5. Example get_collection call structure:")
    collection_params = {"collection_id": "landsat-c2l2-sr"}
    print(f"   Parameters: {json.dumps(collection_params, indent=2)}")

    # Show get_item interface
    print("\n6. Example get_item call structure:")
    item_params = {
        "collection_id": "landsat-c2l2-sr",
        "item_id": "LC08_L2SR_044034_20230815_02_T1",
    }
    print(f"   Parameters: {json.dumps(item_params, indent=2)}")

    print("\n" + "=" * 50)
    print("🎯 Summary:")
    print("   The STAC MCP Server is working correctly!")
    print("   Network access to STAC APIs is required for actual data retrieval.")
    print("   In a real environment with network access, these calls would")
    print("   return actual geospatial data from STAC catalogs.")


if __name__ == "__main__":
    asyncio.run(demonstrate_stac_usage())<|MERGE_RESOLUTION|>--- conflicted
+++ resolved
@@ -8,29 +8,18 @@
 
 import asyncio
 import json
-<<<<<<< HEAD
 from typing import Dict, Any
 from mcp.types import CallToolRequest, CallToolRequestParams, CallToolResult
-=======
-from typing import Any, Dict
-
-from mcp.types import CallToolRequest, CallToolResult
-
->>>>>>> b527f469
 from stac_mcp.server import handle_call_tool, handle_list_tools
 
 
 async def call_tool(name: str, arguments: Dict[str, Any]) -> CallToolResult:
     """Helper function to call a tool."""
     request = CallToolRequest(
-<<<<<<< HEAD
         params=CallToolRequestParams(
             name=name,
             arguments=arguments
         )
-=======
-        params=CallToolRequest.Params(name=name, arguments=arguments),
->>>>>>> b527f469
     )
     return await handle_call_tool(request)
 
